{
    "extends": "tslint:all",
    "rulesDirectory": "./dist/rules",
    "rules": {
        // Broken in Typescript 5.0 and above:
        "unnecessary-bind": false,
        "no-unnecessary-initializer": false,
        "prefer-for-of": false,
        "only-arrow-functions": false,
        // Custom rules
        "expect": true,
<<<<<<< HEAD
        "no-padding": true,
=======
        "no-relative-import-in-test": true,
>>>>>>> 9a274d4e
        "strict-export-declare-modifiers": true,
        "no-single-declare-module": true,
        "unified-signatures": true,
        "void-return": true,
        "npm-naming": true,

        "comment-format": [true, "check-space"], // But not check-uppercase or check-lowercase
        "interface-name": [true, "never-prefix"],
        "member-access": [true, "no-public"],
        "no-unnecessary-callback-wrapper": true,
        "no-namespace": [true, "allow-declarations"],
        "one-variable-per-declaration": [true, "ignore-for-loop"],
        "prefer-template": [true, "allow-single-concat"],

        // TODO?
        "align": false, // TODO
        "arrow-parens": false,
        "arrow-return-shorthand": true, // TODO: "multiline"
        "linebreak-style": false, // TODO
        "no-void-expression": [true, "ignore-arrow-function-shorthand"],
        "no-any": false, // TODO
        "no-floating-promises": false, // TODO: https://github.com/palantir/tslint/issues/2879
        "no-import-side-effect": false,
        "no-this-assignment": false,
        "no-unbound-method": false, // TODO?
        "no-unsafe-any": false, // TODO
        "no-restricted-globals": false,
        "number-literal-format": false, // TODO
        "promise-function-async": false,
        "restrict-plus-operands": false, // TODO
        "return-undefined": false, // TODO
        "switch-final-break": false, // TODO
        "prefer-method-signature": false, // TODO?

        // Pretty sure we don't want these
        "ban-ts-ignore": false, // Provided by ts-eslint
        "binary-expression-operand-order": false,
        "class-name": false,
        "completed-docs": false,
        "curly": false,
        "cyclomatic-complexity": false,
        "deprecation": false,
        "file-name-casing": false,
        "forin": false,
        "indent": false,
        "match-default-export-name": false,
        "max-classes-per-file": false,
        "max-file-line-count": false,
        "max-line-length": false,
        "member-ordering": false,
        "newline-before-return": false,
        "newline-per-chained-call": false,
        "no-bitwise": false,
        "no-consecutive-blank-lines": false,
        "no-console": false,
        "no-default-export": false,
        "no-empty": false,
        "no-implicit-dependencies": false, // See https://github.com/palantir/tslint/issues/3364
        "no-inferred-empty-object-type": false,
        "no-magic-numbers": false,
        "no-non-null-assertion": false,
        "no-null-keyword": false,
        "no-parameter-properties": false,
        "no-parameter-reassignment": false,
        "no-reference": false, // But see no-bad-reference
        "no-require-imports": false,
        "no-shadowed-variable": false,
        "no-string-literal": false,
        "no-submodule-imports": false,
        "no-tautology-expression": false,
        "no-unused-expression": false,
        "no-unused-variable": false,
        "no-use-before-declare": false,
        "object-literal-key-quotes": false,
        "object-literal-sort-keys": false,
        "one-line": false,
        "ordered-imports": false,
        "prefer-function-over-method": false,
        "quotemark": false,
        "strict-boolean-expressions": false,
        "strict-type-predicates": false,
        "switch-default": false,
        "trailing-comma": false,
        "triple-equals": [true, "allow-null-check"],
        "typedef": false,
        "type-literal-delimiter": false,
        "variable-name": false,
        "whitespace": false,
        "increment-decrement": false,
        "unnecessary-constructor": false,
        "unnecessary-else": false,
        "no-angle-bracket-type-assertion": false,
        "no-default-import": false,
        "callable-types": false
    }
}<|MERGE_RESOLUTION|>--- conflicted
+++ resolved
@@ -9,11 +9,6 @@
         "only-arrow-functions": false,
         // Custom rules
         "expect": true,
-<<<<<<< HEAD
-        "no-padding": true,
-=======
-        "no-relative-import-in-test": true,
->>>>>>> 9a274d4e
         "strict-export-declare-modifiers": true,
         "no-single-declare-module": true,
         "unified-signatures": true,
