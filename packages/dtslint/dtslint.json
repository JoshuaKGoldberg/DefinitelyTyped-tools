--- conflicted
+++ resolved
@@ -9,14 +9,6 @@
         "only-arrow-functions": false,
         // Custom rules
         "expect": true,
-<<<<<<< HEAD
-        "no-import-default-of-export-equals": true,
-        "no-padding": true,
-        "no-relative-import-in-test": true,
-        "strict-export-declare-modifiers": true,
-=======
-        "no-single-declare-module": true,
->>>>>>> 100d0fdc
         "unified-signatures": true,
         "void-return": true,
         "npm-naming": true,
