import assert = require("assert");
import { exec } from "child_process";
import * as fs from "fs-extra";
import * as os from "os";
import * as path from "path";
import { TypeScriptVersion } from "@definitelytyped/typescript-versions";

export type TsVersion = TypeScriptVersion | "local";

const installsDir = path.join(os.homedir(), ".dts", "typescript-installs");

export async function installAllTypeScriptVersions() {
  for (const v of TypeScriptVersion.shipped) {
    await install(v);
  }
  await installTypeScriptNext();
}

export async function installTypeScriptNext() {
  await install("next");
}

async function install(version: TsVersion | "next"): Promise<void> {
  if (version === "local") {
    return;
  }
  const dir = installDir(version);
  if (!(await fs.pathExists(dir))) {
    console.log(`Installing to ${dir}...`);
    await fs.mkdirp(dir);
    await fs.writeJson(path.join(dir, "package.json"), packageJson(version));
    await execAndThrowErrors("npm install --ignore-scripts --no-shrinkwrap --no-package-lock --no-bin-links", dir);
    console.log("Installed!");
    console.log("");
  }
}

export function cleanTypeScriptInstalls(): Promise<void> {
  return fs.remove(installsDir);
}

export function typeScriptPath(version: TsVersion, tsLocal: string | undefined): string {
  if (version === "local") {
    return tsLocal! + "/typescript.js";
  }
  return path.join(installDir(version), "node_modules", "typescript");
}

function installDir(version: TsVersion | "next"): string {
  assert(version !== "local");
<<<<<<< HEAD
  if (version === "next") {
    version = TypeScriptVersion.latest;
  }
=======
  if (version === "next") version = TypeScriptVersion.latest;
>>>>>>> f052fdbb
  return path.join(installsDir, version);
}

/** Run a command and return the stdout, or if there was an error, throw. */
async function execAndThrowErrors(cmd: string, cwd?: string): Promise<void> {
  return new Promise<void>((resolve, reject) => {
    exec(cmd, { encoding: "utf8", cwd }, (err, _stdout, stderr) => {
      if (stderr) {
        console.error(stderr);
      }

      if (err) {
        reject(err);
      } else {
        resolve();
      }
    });
  });
}

function packageJson(version: TsVersion | "next"): {} {
  return {
    description: `Installs typescript@${version}`,
    repository: "N/A",
    license: "MIT",
    dependencies: {
      typescript: version
    }
  };
}<|MERGE_RESOLUTION|>--- conflicted
+++ resolved
@@ -48,13 +48,7 @@
 
 function installDir(version: TsVersion | "next"): string {
   assert(version !== "local");
-<<<<<<< HEAD
-  if (version === "next") {
-    version = TypeScriptVersion.latest;
-  }
-=======
   if (version === "next") version = TypeScriptVersion.latest;
->>>>>>> f052fdbb
   return path.join(installsDir, version);
 }
 
